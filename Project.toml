name = "FiniteElementHermite"
uuid = "6ce10167-d368-4c0e-af34-9787cdd175e5"
authors = ["Brendan C. Lyons <bclyons12@gmail.com> and contributors"]
version = "1.0.0"

[deps]
BandedMatrices = "aae01518-5342-5314-be14-df237901396f"
FastGaussQuadrature = "442a2c76-b920-505d-bb47-c5924d526838"
QuadGK = "1fd47b50-473d-5c70-9696-f719f8f3bcdc"
StaticArrays = "90137ffa-7385-5640-81b9-e52037218182"

[compat]
<<<<<<< HEAD
StaticArrays = "1"
julia = "1"

[extras]
Test = "8dfed614-e22c-5e08-85e1-65c5234f0b40"

[targets]
test = ["Test"]
=======
BandedMatrices = "0.17"
QuadGK = "2"
julia = "1"
>>>>>>> 3bcea1b5
<|MERGE_RESOLUTION|>--- conflicted
+++ resolved
@@ -10,17 +10,7 @@
 StaticArrays = "90137ffa-7385-5640-81b9-e52037218182"
 
 [compat]
-<<<<<<< HEAD
 StaticArrays = "1"
-julia = "1"
-
-[extras]
-Test = "8dfed614-e22c-5e08-85e1-65c5234f0b40"
-
-[targets]
-test = ["Test"]
-=======
 BandedMatrices = "0.17"
 QuadGK = "2"
-julia = "1"
->>>>>>> 3bcea1b5
+julia = "1"