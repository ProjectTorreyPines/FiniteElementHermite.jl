name = "FiniteElementHermite"
uuid = "6ce10167-d368-4c0e-af34-9787cdd175e5"
authors = ["Brendan C. Lyons <bclyons12@gmail.com> and contributors"]
version = "1.0.0"

[deps]
BandedMatrices = "aae01518-5342-5314-be14-df237901396f"
FastGaussQuadrature = "442a2c76-b920-505d-bb47-c5924d526838"
QuadGK = "1fd47b50-473d-5c70-9696-f719f8f3bcdc"
StaticArrays = "90137ffa-7385-5640-81b9-e52037218182"

[compat]
<<<<<<< HEAD
FastGaussQuadrature = "0.4"
julia = "1"

[extras]
Test = "8dfed614-e22c-5e08-85e1-65c5234f0b40"

[targets]
test = ["Test"]
=======
StaticArrays = "1"
BandedMatrices = "0.17"
QuadGK = "2"
julia = "1"
>>>>>>> 8286910e
<|MERGE_RESOLUTION|>--- conflicted
+++ resolved
@@ -10,18 +10,8 @@
 StaticArrays = "90137ffa-7385-5640-81b9-e52037218182"
 
 [compat]
-<<<<<<< HEAD
 FastGaussQuadrature = "0.4"
-julia = "1"
-
-[extras]
-Test = "8dfed614-e22c-5e08-85e1-65c5234f0b40"
-
-[targets]
-test = ["Test"]
-=======
 StaticArrays = "1"
 BandedMatrices = "0.17"
 QuadGK = "2"
-julia = "1"
->>>>>>> 8286910e
+julia = "1"